#![feature(exit_status_error)]
#![feature(option_get_or_insert_default)]
#![feature(map_first_last)]
#![allow(dead_code)]
#![deny(
    deprecated_in_future,
    exported_private_dependencies,
    future_incompatible,
    missing_copy_implementations,
    // TODO(doc): rustdoc::missing_crate_level_docs,
    missing_debug_implementations,
    // TODO(doc): enable missing_docs,
    private_in_public,
    rust_2018_compatibility,
    rust_2018_idioms,
    trivial_casts,
    trivial_numeric_casts,
    unsafe_code,
    // TODO: would be nice in the future but not possible for now - unstable_features,
    unused_import_braces,
    unused_qualifications,

	// clippy attributes
	clippy::missing_const_for_fn,
	clippy::redundant_pub_crate,
	clippy::use_self
)]
#![cfg_attr(docsrs, feature(doc_cfg), feature(doc_alias))]

pub mod deploy;
pub mod hook;
pub mod template;
pub mod variables;

use std::collections::HashSet;
use std::fs::File;
use std::path::{Path, PathBuf};

use color_eyre::eyre::{eyre, Context, Result};
use serde::{Deserialize, Serialize};
use variables::UserVars;

use crate::hook::Hook;

#[derive(Debug, Clone, PartialEq, Eq, Serialize, Deserialize)]
pub struct Profile {
	/// Defines the base profile. All settings from the base are merged with the
	/// current profile. The settings from the current profile take precendence.
<<<<<<< HEAD
	/// Items are merged on the item level (not specific item settings level).
	#[serde(skip_serializing_if = "Option::is_none", default)]
	extends: Option<String>,

	/// Variables of the profile. Each item will have this environment.
	#[serde(skip_serializing_if = "Option::is_none", default)]
	variables: Option<UserVars>,

	/// Target root path of the deployment. Will be used as file stem for the items
	/// when not overwritten by [Item::target].
	#[serde(skip_serializing_if = "Option::is_none", default)]
=======
	/// Dotfiles are merged on the dotfile level (not specific dotfile settings level).
	extends: Option<String>,

	/// Variables of the profile. Each dotfile will have this environment.
	#[serde(skip_serializing_if = "Option::is_none")]
	variables: Option<UserVars>,

	/// Target root path of the deployment. Will be used as file stem for the dotfiles
	/// when not overwritten by [Dotfile::target].
>>>>>>> cd40d146
	target: Option<PathBuf>,

	/// Hook will be executed once before the deployment begins. If the hook fails
	/// the deployment will not be continued.
	#[serde(skip_serializing_if = "Vec::is_empty", default)]
	pre_hooks: Vec<Hook>,

	/// Hook will be executed once after the deployment begins.
	#[serde(skip_serializing_if = "Vec::is_empty", default)]
	post_hooks: Vec<Hook>,

	/// Dotfiles which will be deployed.
	#[serde(skip_serializing_if = "Vec::is_empty", default)]
	dotfiles: Vec<Dotfile>,
}

impl Profile {
	pub fn from_file<P: AsRef<Path>>(path: P) -> Result<Self, std::io::Error> {
		let path = path.as_ref();
		let file = File::open(path)?;

		let extension = path.extension().ok_or_else(|| {
			std::io::Error::new(
				std::io::ErrorKind::InvalidData,
				"Failed to get file extension for profile",
			)
		})?;

		match extension.to_string_lossy().as_ref() {
			"json" => serde_json::from_reader(file).map_err(|err| err.to_string()),
			"yaml" | "yml" => serde_yaml::from_reader(file).map_err(|err| err.to_string()),
			_ => Err(String::from("Unsupported file extension for profile")),
		}
		.map_err(|err| std::io::Error::new(std::io::ErrorKind::InvalidData, err))
	}

	/// Merges everything from `other` into `self`.
	/// Fields from `self` have precendence over `other`.
	pub fn merge(&mut self, other: Self) {
		let Profile {
			extends,
			target,
			pre_hooks,
			post_hooks,
			dotfiles,
			variables,
		} = other;

		self.extends = extends;

		match (&mut self.variables, variables) {
			(Some(self_vars), Some(other_vars)) => self_vars.merge(other_vars),
			(Some(_), None) => {}
			(None, Some(other_vars)) => self.variables = Some(other_vars),
			(None, None) => {}
		};

		if self.target.is_none() {
			self.target = target;
		}

		let pre_unique = pre_hooks
			.into_iter()
			.filter(|h| !self.pre_hooks.contains(h))
			.collect::<Vec<_>>();
		self.pre_hooks.extend(pre_unique);

		let post_unique = post_hooks
			.into_iter()
			.filter(|h| !self.post_hooks.contains(h))
			.collect::<Vec<_>>();
		self.post_hooks.extend(post_unique);

		let self_dotfile_paths = self
			.dotfiles
			.iter()
			.map(|dotfile| &dotfile.path)
			.collect::<HashSet<_>>();
		let dotfiles = dotfiles
			.into_iter()
			.filter(|dotfile| !self_dotfile_paths.contains(&dotfile.path))
			.collect::<Vec<_>>();
		self.dotfiles.extend(dotfiles);
	}
}

#[derive(Debug, Clone, PartialEq, Eq, Serialize, Deserialize)]
pub struct Dotfile {
	/// Relative path inside the `source` folder.
	path: PathBuf,

<<<<<<< HEAD
	/// Priority of the item. Items with higher priority as others are allowed
	/// to overwrite an item deployed in this deployment.
	#[serde(skip_serializing_if = "Option::is_none", default)]
=======
	/// Priority of the dotfile. Dotfiles with higher priority as others are allowed
	/// to overwrite an dotfile deployed in this deployment.
	#[serde(skip_serializing_if = "Option::is_none")]
>>>>>>> cd40d146
	priority: Option<Priority>,

	/// Variables for the dotfile. If a key is not found here, [Profile::env]
	/// will be searched.
	#[serde(skip_serializing_if = "Option::is_none", default)]
	variables: Option<UserVars>,

<<<<<<< HEAD
	/// Deployment target for the item. If not given it will be [Profile::target] + [Item::path]`.
	#[serde(skip_serializing_if = "Option::is_none", default)]
	target: Option<DeployTarget>,

	/// Merge operation for already existing items.
	#[serde(skip_serializing_if = "Option::is_none", default)]
=======
	/// Deployment target for the dotfile. If not given it will be [Profile::target] + [Dotfile::path]`.
	#[serde(skip_serializing_if = "Option::is_none")]
	target: Option<DeployTarget>,

	/// Merge operation for already existing dotfiles.
	#[serde(skip_serializing_if = "Option::is_none")]
>>>>>>> cd40d146
	merge: Option<MergeMode>,

	/// Indicates if the dotfile should be treated as a template. If this is `false`
	/// no template processing will be done.
	#[serde(skip_serializing_if = "Option::is_none", default)]
	template: Option<bool>,
}

impl Dotfile {
	pub fn is_template(&self) -> bool {
		self.template.unwrap_or(true)
	}
}

#[derive(Debug, Clone, PartialEq, Eq, Hash, Serialize, Deserialize)]
pub enum DeployTarget {
	/// Target will be deployed under [Profile::target] + Alias.
	Alias(PathBuf),

	/// Target will be deployed under the given path.
	Path(PathBuf),
}

#[derive(Debug, Clone, Copy, PartialEq, Eq, Hash, Serialize, Deserialize)]
pub enum MergeMode {
	/// Overwrites the existing dotfile.
	Overwrite,

	/// Keeps the existing dotfile.
	Keep,

	/// Asks the user for input to decide what to do.
	Ask,
}

impl Default for MergeMode {
	fn default() -> Self {
		Self::Overwrite
	}
}

#[derive(
	Default, Debug, Clone, Copy, PartialEq, Eq, PartialOrd, Ord, Hash, Serialize, Deserialize,
)]
pub struct Priority(u32);

impl Priority {
	pub const fn new(priority: u32) -> Self {
		Self(priority)
	}
}

fn get_target_path() -> PathBuf {
	std::env::var_os("PUNKTF_TARGET")
		.expect(
			"No environment variable `PUNKTF_TARGET` set. Either set this variable or use the \
			 profile variable `target`.",
		)
		.into()
}

fn find_profile_path(profile_path: &Path, name: &str) -> Result<PathBuf> {
	let name = name.to_lowercase();

	profile_path
		.read_dir()
		.wrap_err("Failed to read profile directory")?
		.filter_map(|dent| dent.ok().map(|dent| dent.path()))
		.find(|path| {
			let file_name = match path.file_name() {
				Some(file_name) => file_name.to_string_lossy(),
				None => return false,
			};

			if let Some(dot_idx) = file_name.rfind('.') {
				name == file_name[..dot_idx].to_lowercase()
			} else {
				false
			}
		})
		.ok_or_else(|| eyre!("No matching profile found"))
}

pub fn resolve_profile(profile_path: &Path, name: &str) -> Result<Profile> {
	let mut profiles = HashSet::new();

	let mut root = Profile::from_file(find_profile_path(profile_path, name)?)?;
	profiles.insert(name.to_string().to_lowercase());

	while let Some(base_name) = root.extends.clone() {
		let base_name = base_name.to_lowercase();

		log::info!("Resolving dependency `{}`", base_name);

		if profiles.contains(&base_name) {
			log::warn!("Circular dependency on `{}` detect", base_name);
			break;
		}

		let path = find_profile_path(profile_path, &base_name)?;
		log::debug!("Path for profile `{}`: {}", base_name, path.display());

		let profile = Profile::from_file(path)?;

		log::debug!("Profile `{}`: {:#?}", base_name, profile);

		root.merge(profile);

		profiles.insert(base_name);
	}

	Ok(root)
}

#[cfg(test)]
mod tests {
	use std::collections::HashMap;

	use super::*;
	use crate::variables::UserVars;

	#[test]
	fn priority_order() {
		assert!(Priority::default() == Priority::new(0));
		assert!(Priority::new(0) == Priority::new(0));
		assert!(Priority::new(2) > Priority::new(1));
	}

	#[test]
	fn profile_serde() {
		let mut profile_vars = HashMap::new();
		profile_vars.insert(String::from("RUSTC_VERSION"), String::from("XX.YY"));
		profile_vars.insert(String::from("RUSTC_PATH"), String::from("/usr/bin/rustc"));

		let mut dotfile_vars = HashMap::new();
		dotfile_vars.insert(String::from("RUSTC_VERSION"), String::from("55.22"));
		dotfile_vars.insert(String::from("USERNAME"), String::from("demo"));

		let profile = Profile {
			extends: None,
			variables: Some(UserVars {
				inner: profile_vars,
			}),
			target: Some(PathBuf::from("/home/demo/.config")),
			pre_hooks: vec![Hook::new("echo \"Foo\"")],
			post_hooks: vec![Hook::new("profiles/test.sh")],
			dotfiles: vec![
				Dotfile {
					path: PathBuf::from("init.vim.ubuntu"),
					priority: Some(Priority::new(2)),
					variables: None,
					target: Some(DeployTarget::Alias(PathBuf::from("init.vim"))),
					merge: Some(MergeMode::Overwrite),
					template: None,
				},
				Dotfile {
					path: PathBuf::from(".bashrc"),
					priority: None,
					variables: Some(UserVars {
						inner: dotfile_vars,
					}),
					target: Some(DeployTarget::Path(PathBuf::from("/home/demo/.bashrc"))),
					merge: Some(MergeMode::Overwrite),
					template: Some(false),
				},
			],
		};

		let json = serde_json::to_string(&profile).expect("Profile to be serializeable");

		let parsed: Profile = serde_json::from_str(&json).expect("Profile to be deserializable");

		assert_eq!(parsed, profile);
	}
}<|MERGE_RESOLUTION|>--- conflicted
+++ resolved
@@ -46,29 +46,17 @@
 pub struct Profile {
 	/// Defines the base profile. All settings from the base are merged with the
 	/// current profile. The settings from the current profile take precendence.
-<<<<<<< HEAD
-	/// Items are merged on the item level (not specific item settings level).
+	/// Dotfiles are merged on the dotfile level (not specific dotfile settings level).
 	#[serde(skip_serializing_if = "Option::is_none", default)]
 	extends: Option<String>,
 
-	/// Variables of the profile. Each item will have this environment.
-	#[serde(skip_serializing_if = "Option::is_none", default)]
-	variables: Option<UserVars>,
-
-	/// Target root path of the deployment. Will be used as file stem for the items
-	/// when not overwritten by [Item::target].
-	#[serde(skip_serializing_if = "Option::is_none", default)]
-=======
-	/// Dotfiles are merged on the dotfile level (not specific dotfile settings level).
-	extends: Option<String>,
-
 	/// Variables of the profile. Each dotfile will have this environment.
-	#[serde(skip_serializing_if = "Option::is_none")]
+	#[serde(skip_serializing_if = "Option::is_none", default)]
 	variables: Option<UserVars>,
 
 	/// Target root path of the deployment. Will be used as file stem for the dotfiles
 	/// when not overwritten by [Dotfile::target].
->>>>>>> cd40d146
+	#[serde(skip_serializing_if = "Option::is_none", default)]
 	target: Option<PathBuf>,
 
 	/// Hook will be executed once before the deployment begins. If the hook fails
@@ -160,15 +148,9 @@
 	/// Relative path inside the `source` folder.
 	path: PathBuf,
 
-<<<<<<< HEAD
-	/// Priority of the item. Items with higher priority as others are allowed
-	/// to overwrite an item deployed in this deployment.
-	#[serde(skip_serializing_if = "Option::is_none", default)]
-=======
 	/// Priority of the dotfile. Dotfiles with higher priority as others are allowed
 	/// to overwrite an dotfile deployed in this deployment.
-	#[serde(skip_serializing_if = "Option::is_none")]
->>>>>>> cd40d146
+	#[serde(skip_serializing_if = "Option::is_none", default)]
 	priority: Option<Priority>,
 
 	/// Variables for the dotfile. If a key is not found here, [Profile::env]
@@ -176,21 +158,12 @@
 	#[serde(skip_serializing_if = "Option::is_none", default)]
 	variables: Option<UserVars>,
 
-<<<<<<< HEAD
-	/// Deployment target for the item. If not given it will be [Profile::target] + [Item::path]`.
+	/// Deployment target for the dotfile. If not given it will be [Profile::target] + [Dotfile::path]`.
 	#[serde(skip_serializing_if = "Option::is_none", default)]
 	target: Option<DeployTarget>,
 
-	/// Merge operation for already existing items.
-	#[serde(skip_serializing_if = "Option::is_none", default)]
-=======
-	/// Deployment target for the dotfile. If not given it will be [Profile::target] + [Dotfile::path]`.
-	#[serde(skip_serializing_if = "Option::is_none")]
-	target: Option<DeployTarget>,
-
 	/// Merge operation for already existing dotfiles.
-	#[serde(skip_serializing_if = "Option::is_none")]
->>>>>>> cd40d146
+	#[serde(skip_serializing_if = "Option::is_none", default)]
 	merge: Option<MergeMode>,
 
 	/// Indicates if the dotfile should be treated as a template. If this is `false`
