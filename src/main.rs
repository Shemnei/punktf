--- conflicted
+++ resolved
@@ -4,13 +4,8 @@
 use std::str::FromStr;
 
 use clap::Clap;
-<<<<<<< HEAD
 use punktf::deploy::executor::{Executor, ExecutorOptions};
-use punktf::Profile;
-=======
-use punktf::deploy::{Deployer, DeployerOptions};
 use punktf::{resolve_profile, Profile};
->>>>>>> ba8c5457
 
 // Used so that it defaults to current_dir if no value is given.
 #[derive(Debug, Clone, PartialEq, Eq, PartialOrd, Ord, Hash)]
