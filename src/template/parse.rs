--- conflicted
+++ resolved
@@ -23,28 +23,15 @@
 }
 
 impl<'a> Parser<'a> {
-<<<<<<< HEAD
-	pub const fn new(s: &'a str) -> Self {
-		Self {
-			content: s,
-			blocks: BlockIter::new(s),
-		}
-=======
-	pub fn new(session: Session<'a, ParseState>) -> Self {
+	pub const fn new(session: Session<'a, ParseState>) -> Self {
 		let blocks = BlockIter::new(session.source.content);
 		Self { session, blocks }
->>>>>>> cd40d146
-	}
-
+	}
+
+	// TODO: return error struct instead of emitting here
 	pub fn parse(mut self) -> Result<Template<'a>> {
 		let mut blocks = Vec::new();
 
-<<<<<<< HEAD
-		Ok(Template {
-			content: self.content,
-			blocks,
-		})
-=======
 		while let Some(res) = self.next_top_level_block() {
 			match res {
 				Ok(block) => blocks.push(block),
@@ -56,7 +43,6 @@
 		let session = self.session.try_finish()?;
 
 		Ok(Template { session, blocks })
->>>>>>> cd40d146
 	}
 
 	fn report_diagnostic(&mut self, diagnostic: Diagnositic) {
@@ -88,12 +74,6 @@
 				.map(|Spanned { span, value }| Block::new(span, BlockKind::If(value))),
 
 			// Illegal top level blocks
-<<<<<<< HEAD
-			BlockHint::ElIf => Err(eyre!("Found invalid top level block elif at {}",)),
-			BlockHint::Else => Err(eyre!("Found invalid top level block else at {}", span)),
-			BlockHint::IfEnd => Err(eyre!("Found invalid top level block fi at {}", span)),
-			// Illegal top level blocks
-=======
 			BlockHint::ElIf => Err(DiagnositicBuilder::new(DiagnositicLevel::Error)
 				.message("top-level `elif` block")
 				.description("an `elif` block must always come after an `if` block")
@@ -106,93 +86,18 @@
 				.message("top-level `fi` block")
 				.description("an `fi` can only be used to close an open `if` block")
 				.primary_span(span)),
->>>>>>> cd40d146
 		};
 
 		Some(block)
 	}
 
-<<<<<<< HEAD
-	fn next_block(&mut self) -> Option<Result<Spanned<BlockHint>>> {
-		let (span, hint, content) = match self.blocks.next()? {
-			Ok(x) => x,
-			Err(err) => return Some(Err(err)),
-		};
-
-		// Hints can be provided by the block pre parser. It sometimes has to
-		// know what block closings to search for which also can idetify that
-		// blocks kind.
-		if let Some(hint) = hint {
-			return Some(Ok(span.span(hint)));
-		}
-
-		// Check if its a text block (no opening and closing `{{\}}`)
-		if !content.starts_with("{{") {
-			return Some(Ok(span.span(BlockHint::Text)));
-		}
-
-		// Content without block opening and closing
-		let content = &content[2..content.len() - 2];
-
-		// Check for escaped
-		// e.g. `{{{ Escaped }}}`
-		if content.starts_with('{') && content.ends_with('}') {
-			return Some(Ok(span.span(BlockHint::Escaped)));
-		}
-
-		// Check for comment
-		// e.g. `{{!-- Comment --}}`
-		if content.starts_with("!--") && content.ends_with("--") {
-			return Some(Ok(span.span(BlockHint::Comment)));
-		}
-
-		// Check for print
-		// e.g. `{{@print ... }}`
-		if content.starts_with("@print ") {
-			return Some(Ok(span.span(BlockHint::Print)));
-		}
-
-		// Check for if
-		// e.g. `{{@if {{VAR}} == "LITERAL"}}`
-		if content.starts_with("@if ") {
-			return Some(Ok(span.span(BlockHint::IfStart)));
-		}
-
-		// Check for elif
-		// e.g. `{{@elif {{VAR}} == "LITERAL"}}`
-		if content.starts_with("@elif ") {
-			return Some(Ok(span.span(BlockHint::ElIf)));
-		}
-
-		// Check for else
-		// e.g. `{{@else}}`
-		if content.starts_with("@else") {
-			return Some(Ok(span.span(BlockHint::Else)));
-		}
-
-		// Check for fi
-		// e.g. `{{@fi}}`
-		if content.starts_with("@fi") {
-			return Some(Ok(span.span(BlockHint::IfEnd)));
-		}
-
-		Some(Ok(span.span(BlockHint::Variable)))
+	const fn parse_text(&self, span: ByteSpan) -> Block {
+		Block::new(span, BlockKind::Text)
 	}
 
 	const fn parse_comment(&self, span: ByteSpan) -> Block {
-=======
-	fn parse_text(&self, span: ByteSpan) -> Block {
-		Block::new(span, BlockKind::Text)
-	}
-
-	fn parse_comment(&self, span: ByteSpan) -> Block {
->>>>>>> cd40d146
 		// {{!-- ... --}}
 		Block::new(span, BlockKind::Comment)
-	}
-
-	const fn parse_text(&self, span: ByteSpan) -> Block {
-		Block::new(span, BlockKind::Text)
 	}
 
 	fn parse_escaped(&self, span: ByteSpan) -> Block {
@@ -215,21 +120,16 @@
 		})
 	}
 
-<<<<<<< HEAD
 	fn parse_print(&self, span: ByteSpan) -> Block {
 		// {{@print ... }}
 		Block::new(span, BlockKind::Print(span.offset_low(9).offset_high(-2)))
 	}
 
-	fn parse_if(&mut self, span: ByteSpan) -> Result<Spanned<If>> {
-		let head = span.span(self.parse_if_start(span)?);
-=======
 	fn parse_if(&mut self, span: ByteSpan) -> Result<Spanned<If>, DiagnositicBuilder> {
 		let head = span.span(
 			self.parse_if_start(span)
 				.map_err(|build| build.label_span(span, "while parsing this `if` block"))?,
 		);
->>>>>>> cd40d146
 
 		// collect all nested blocks
 		let head_nested = self
@@ -477,19 +377,10 @@
 		enclosed_blocks
 	}
 
-<<<<<<< HEAD
-	fn peek_block_hint(&self) -> Option<Result<BlockHint>> {
-		// Make copy of self to not mess up the state of the block iter
-		let mut peek = *self;
-
-		peek.next_block()
-			.map(|opt| opt.map(|spanned| spanned.into_value()))
-=======
 	fn peek_block_hint(&self) -> Option<BlockHint> {
-		// create a copy of the block iter to not mess up the state while peeking
+		// Create a copy of the block iter to not mess up the state while peeking
 		let mut peek = self.blocks;
 		peek.next()?.ok().map(|spanned| spanned.into_value())
->>>>>>> cd40d146
 	}
 }
 
@@ -705,182 +596,59 @@
 		span = span.offset(self.index as i32);
 		self.index = span.high().as_usize();
 
-<<<<<<< HEAD
-		Some(Ok((span, hint, &self.content[span])))
-	}
-}
-
-#[cfg(test)]
-mod tests {
-	use pretty_assertions::assert_eq;
-
-	use super::*;
-	use crate::template::span::ByteSpan;
-
-	#[test]
-	fn find_blocks() {
-		let content = r#"{{ Hello World }} {{{ Escaped {{ }} }} }}}
-		{{!-- Hello World {{}} {{{ asdf }}} this is a comment --}}
-		{{@if {{}} }} }}
-		"#;
-
-		let iter = BlockIter::new(content);
-
-		// Hello World
-		// Text: SPACE
-		// Escaped
-		// Text: LF SPACES
-		// Comment
-		// Text: LF SPACES
-		// If
-		// Text: Closing LF SPACES
-		assert_eq!(iter.count(), 8);
-	}
-
-	#[test]
-	fn find_blocks_unicode() {
-		let content = "\u{1f600}{{{ \u{1f600} }}}\u{1f600}";
-
-		let iter = BlockIter::new(content);
-
-		// Text: Smiley
-		// Escaped
-		// Text: Smiley
-		assert_eq!(iter.count(), 3);
-	}
-
-	#[test]
-	fn parse_comment() -> Result<()> {
-		let content = r#"{{!-- Hello World this {{}} is a comment {{{{{{ }}}--}}"#;
-
-		let mut parser = Parser::new(content);
-		let token = parser.parse_next_block().ok_or(eyre!("No block found"))??;
-
-		assert_eq!(
-			token,
-			Block::new(ByteSpan::new(0usize, content.len()), BlockKind::Comment)
-		);
-
-		Ok(())
-	}
-
-	#[test]
-	fn parse_escaped() -> Result<()> {
-		let content = r#"{{{!-- Hello World this {{}} is a comment {{{{{{ }}--}}}"#;
-
-		let mut parser = Parser::new(content);
-		let token = parser.parse_next_block().ok_or(eyre!("No block found"))??;
-
-		assert_eq!(
-			token,
-			Block::new(
-				ByteSpan::new(0usize, content.len()),
-				BlockKind::Escaped(ByteSpan::new(3usize, content.len() - 3))
-			)
-		);
-
-		Ok(())
-	}
-
-	#[test]
-	fn parse_print() -> Result<()> {
-		let content = r#"{{@print Foo Bar}}"#;
-
-		let mut parser = Parser::new(content);
-		let token = parser.parse_next_block().ok_or(eyre!("No block found"))??;
-
-		assert_eq!(token.span, ByteSpan::new(0usize, content.len()));
-		assert!(matches!(token.kind, BlockKind::Print(_)));
-
-		Ok(())
-	}
-
-	#[test]
-	fn parse_if() -> Result<()> {
-		let content = r#"{{@if {{&OS}} == "windows" }}
-		DEMO
-		{{@elif {{&OS}} == "linux"  }}
-		LINUX
-		{{@else}}
-		ASD
-		{{@fi}}"#;
-
-		let mut parser = Parser::new(content);
-		let token = parser.parse_next_block().ok_or(eyre!("No block found"))??;
-
-		assert_eq!(token.span, ByteSpan::new(0usize, content.len()));
-		assert!(matches!(token.kind, BlockKind::If(_)));
-=======
-		let content = &self.content[span];
->>>>>>> cd40d146
-
 		if let Some(hint) = hint {
 			return Some(Ok(span.span(hint)));
 		}
 
-<<<<<<< HEAD
-	#[test]
-	fn parse_if_nested() -> Result<()> {
-		let content = r#"{{@if {{&OS}} == "windows" }}
-		{{!-- This is a nested comment --}}
-		{{{ Escaped {{}} }}}
-		{{@elif {{&OS}} == "linux"  }}
-		{{!-- Below is a nested variable --}}
-		{{ OS }}
-		{{@else}}
-		ASD
-		{{@fi}}"#;
-
-		let mut parser = Parser::new(content);
-		let token = parser.parse_next_block().ok_or(eyre!("No block found"))??;
-
-		assert_eq!(token.span, ByteSpan::new(0usize, content.len()));
-		assert!(matches!(token.kind, BlockKind::If(_)));
-
-		Ok(())
-	}
-=======
+		let content = &self.content[span];
+
 		// Check if its a text block (no opening and closing `{{\}}`)
-		if !matches!(content.as_bytes(), &[b'{', b'{', .., b'}', b'}']) {
+		if !content.starts_with("{{") {
 			return Some(Ok(span.span(BlockHint::Text)));
 		}
->>>>>>> cd40d146
 
 		// Content without block opening and closing
 		let content = &content[2..content.len() - 2];
 
 		// Check for escaped
-		if let (Some(b'{'), Some(b'}')) = (content.as_bytes().get(0), content.as_bytes().last()) {
+		// e.g. `{{{ Escaped }}}`
+		if content.starts_with('{') && content.ends_with('}') {
 			return Some(Ok(span.span(BlockHint::Escaped)));
 		}
 
 		// Check for comment
-		if let (Some(b"!--"), Some(b"--")) = (
-			content.as_bytes().get(..3),
-			content
-				.as_bytes()
-				.get(content.as_bytes().len().saturating_sub(3)..),
-		) {
+		// e.g. `{{!-- Comment --}}`
+		if content.starts_with("!--") && content.ends_with("--") {
 			return Some(Ok(span.span(BlockHint::Comment)));
 		}
 
+		// Check for print
+		// e.g. `{{@print ... }}`
+		if content.starts_with("@print ") {
+			return Some(Ok(span.span(BlockHint::Print)));
+		}
+
 		// Check for if
-		if let Some(b"@if ") = content.as_bytes().get(..4) {
+		// e.g. `{{@if {{VAR}} == "LITERAL"}}`
+		if content.starts_with("@if ") {
 			return Some(Ok(span.span(BlockHint::IfStart)));
 		}
 
 		// Check for elif
-		if let Some(b"@elif ") = content.as_bytes().get(..6) {
+		// e.g. `{{@elif {{VAR}} == "LITERAL"}}`
+		if content.starts_with("@elif ") {
 			return Some(Ok(span.span(BlockHint::ElIf)));
 		}
 
 		// Check for else
-		if let Some(b"@else") = content.as_bytes().get(..5) {
+		// e.g. `{{@else}}`
+		if content.starts_with("@else") {
 			return Some(Ok(span.span(BlockHint::Else)));
 		}
 
-		// Check for else
-		if let Some(b"@fi") = content.as_bytes().get(..3) {
+		// Check for fi
+		// e.g. `{{@fi}}`
+		if content.starts_with("@fi") {
 			return Some(Ok(span.span(BlockHint::IfEnd)));
 		}
 
