--- conflicted
+++ resolved
@@ -17,15 +17,10 @@
 mod diagnostic;
 mod parse;
 mod session;
-pub(crate) mod source;
+pub mod source;
 mod span;
 
-<<<<<<< HEAD
-use color_eyre::eyre::{eyre, Result};
-use log::info;
-=======
 use color_eyre::eyre::Result;
->>>>>>> cd40d146
 
 use self::block::{Block, BlockKind, If, IfExpr, Var, VarEnv};
 use self::parse::Parser;
@@ -47,14 +42,10 @@
 		Parser::new(session).parse()
 	}
 
-<<<<<<< HEAD
-	pub fn fill(
-		&self,
-=======
 	// TODO: trim `\r\n` when span start/ends with it
+	// TODO: return error sturct instead of emitting here
 	pub fn resolve(
 		mut self,
->>>>>>> cd40d146
 		profile_vars: Option<&UserVars>,
 		dotfile_vars: Option<&UserVars>,
 	) -> Result<String> {
@@ -92,34 +83,25 @@
 
 		// TODO: trim `\r\n` when span start/ends with it
 		match kind {
-<<<<<<< HEAD
 			BlockKind::Text => {
-				output.push_str(&self.content[span]);
-=======
+				output.push_str(&self.session.source[span]);
+				Ok(())
+			}
+			BlockKind::Comment => {
+				// NOP
+				Ok(())
+			}
 			BlockKind::Escaped(inner) => {
 				output.push_str(&self.session.source[inner]);
 				Ok(())
->>>>>>> cd40d146
-			}
-			BlockKind::Comment => {
-				// NOP
-				Ok(())
-			}
-<<<<<<< HEAD
-			BlockKind::Escaped(inner) => {
-				output.push_str(&self.content[inner]);
-=======
-			BlockKind::Text => {
-				output.push_str(&self.session.source[span]);
-				Ok(())
->>>>>>> cd40d146
 			}
 			BlockKind::Var(var) => {
 				output.push_str(&self.resolve_var(var, profile_vars, dotfile_vars)?);
 				Ok(())
 			}
 			BlockKind::Print(inner) => {
-				info!("[Print] {}", &self.content[inner]);
+				log::info!("[Print] {}", &self.session.source[inner]);
+				Ok(())
 			}
 			BlockKind::If(If {
 				head,
@@ -140,13 +122,9 @@
 
 				if matched {
 					for block in head_nested {
-<<<<<<< HEAD
-						self.process_block(profile_vars, item_vars, output, block)?;
-=======
 						// TODO: if first block is text (trim lf start)
 						// TODO: if last block is text (trim lf end)
 						let _ = self.process_block(profile_vars, dotfile_vars, output, block)?;
->>>>>>> cd40d146
 					}
 				} else {
 					for (elif, elif_nested) in elifs {
@@ -161,13 +139,8 @@
 								}
 							};
 
-<<<<<<< HEAD
-						if elif.op.eval(&elif_val, &self.content[elif.other]) {
-							// Exit after first successful elif condition
-=======
 						if matched {
 							// return if matching elif arm was found
->>>>>>> cd40d146
 							for block in elif_nested {
 								let _ =
 									self.process_block(profile_vars, dotfile_vars, output, block)?;
@@ -310,79 +283,85 @@
 	fn parse_template_vars() -> Result<()> {
 		// Default
 		let content = r#"{{OS}}"#;
-		let template = Template::parse(content)?;
-
-		let profile_vars = UserVars::from_items(vec![("OS", "windows")]);
-		let item_vars = UserVars::from_items(vec![("OS", "unix")]);
-		std::env::set_var("OS", "macos");
-
-		assert_eq!(
-			template.fill(Some(&profile_vars), Some(&item_vars))?,
+		let source = Source::anonymous(content);
+		let template = Template::parse(source)?;
+
+		let profile_vars = UserVars::from_items(vec![("OS", "windows")]);
+		let item_vars = UserVars::from_items(vec![("OS", "unix")]);
+		std::env::set_var("OS", "macos");
+
+		assert_eq!(
+			template.resolve(Some(&profile_vars), Some(&item_vars))?,
 			"unix"
 		);
 
 		// Profile
 		let content = r#"{{#OS}}"#;
-		let template = Template::parse(content)?;
-
-		let profile_vars = UserVars::from_items(vec![("OS", "windows")]);
-		let item_vars = UserVars::from_items(vec![("OS", "unix")]);
-		std::env::set_var("OS", "macos");
-
-		assert_eq!(
-			template.fill(Some(&profile_vars), Some(&item_vars))?,
+		let source = Source::anonymous(content);
+		let template = Template::parse(source)?;
+
+		let profile_vars = UserVars::from_items(vec![("OS", "windows")]);
+		let item_vars = UserVars::from_items(vec![("OS", "unix")]);
+		std::env::set_var("OS", "macos");
+
+		assert_eq!(
+			template.resolve(Some(&profile_vars), Some(&item_vars))?,
 			"windows"
 		);
 
 		// Item
 		let content = r#"{{&OS}}"#;
-		let template = Template::parse(content)?;
-
-		let profile_vars = UserVars::from_items(vec![("OS", "windows")]);
-		let item_vars = UserVars::from_items(vec![("OS", "unix")]);
-		std::env::set_var("OS", "macos");
-
-		assert_eq!(
-			template.fill(Some(&profile_vars), Some(&item_vars))?,
+		let source = Source::anonymous(content);
+		let template = Template::parse(source)?;
+
+		let profile_vars = UserVars::from_items(vec![("OS", "windows")]);
+		let item_vars = UserVars::from_items(vec![("OS", "unix")]);
+		std::env::set_var("OS", "macos");
+
+		assert_eq!(
+			template.resolve(Some(&profile_vars), Some(&item_vars))?,
 			"unix"
 		);
 
 		// Env
 		let content = r#"{{$OS}}"#;
-		let template = Template::parse(content)?;
-
-		let profile_vars = UserVars::from_items(vec![("OS", "windows")]);
-		let item_vars = UserVars::from_items(vec![("OS", "unix")]);
-		std::env::set_var("OS", "macos");
-
-		assert_eq!(
-			template.fill(Some(&profile_vars), Some(&item_vars))?,
+		let source = Source::anonymous(content);
+		let template = Template::parse(source)?;
+
+		let profile_vars = UserVars::from_items(vec![("OS", "windows")]);
+		let item_vars = UserVars::from_items(vec![("OS", "unix")]);
+		std::env::set_var("OS", "macos");
+
+		assert_eq!(
+			template.resolve(Some(&profile_vars), Some(&item_vars))?,
 			"macos"
 		);
 
 		// Mixed - First
 		let content = r#"{{$#OS}}"#;
-		let template = Template::parse(content)?;
-
-		let profile_vars = UserVars::from_items(vec![("OS", "windows")]);
-		let item_vars = UserVars::from_items(vec![("OS", "unix")]);
-		std::env::set_var("OS", "macos");
-
-		assert_eq!(
-			template.fill(Some(&profile_vars), Some(&item_vars))?,
+		let source = Source::anonymous(content);
+		let template = Template::parse(source)?;
+
+		let profile_vars = UserVars::from_items(vec![("OS", "windows")]);
+		let item_vars = UserVars::from_items(vec![("OS", "unix")]);
+		std::env::set_var("OS", "macos");
+
+		assert_eq!(
+			template.resolve(Some(&profile_vars), Some(&item_vars))?,
 			"macos"
 		);
 
 		// Mixed - Last
 		let content = r#"{{$&OS}}"#;
-		let template = Template::parse(content)?;
+		let source = Source::anonymous(content);
+		let template = Template::parse(source)?;
 
 		let profile_vars = UserVars::from_items(vec![("OS", "windows")]);
 		let item_vars = UserVars::from_items(vec![("OS", "unix")]);
 		std::env::remove_var("OS");
 
 		assert_eq!(
-			template.fill(Some(&profile_vars), Some(&item_vars))?,
+			template.resolve(Some(&profile_vars), Some(&item_vars))?,
 			"unix"
 		);
 
