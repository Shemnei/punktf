--- conflicted
+++ resolved
@@ -252,11 +252,7 @@
  "log",
  "serde",
  "serde_json",
-<<<<<<< HEAD
- "thiserror",
-=======
  "serde_yaml",
->>>>>>> ba8c5457
 ]
 
 [[package]]
@@ -370,26 +366,6 @@
 ]
 
 [[package]]
-name = "thiserror"
-version = "1.0.26"
-source = "registry+https://github.com/rust-lang/crates.io-index"
-checksum = "93119e4feac1cbe6c798c34d3a53ea0026b0b1de6a120deef895137c0529bfe2"
-dependencies = [
- "thiserror-impl",
-]
-
-[[package]]
-name = "thiserror-impl"
-version = "1.0.26"
-source = "registry+https://github.com/rust-lang/crates.io-index"
-checksum = "060d69a0afe7796bf42e9e2ff91f5ee691fb15c53d38b4b62a9a53eb23164745"
-dependencies = [
- "proc-macro2",
- "quote",
- "syn",
-]
-
-[[package]]
 name = "time"
 version = "0.1.44"
 source = "registry+https://github.com/rust-lang/crates.io-index"
