--- conflicted
+++ resolved
@@ -65,78 +65,7 @@
 
 ### Source Folder
 
-<<<<<<< HEAD
-1) Variable `target` in profile file
-2) Environment variable `PUNKTF_TARGET`
-
-## PunktF profile (either json or yaml)
-
-```json5
-{
-	// OPT: Other profile which will be used as base for this one
-	// Default: None
-	"extends": "base_profile_name",
-
-	// OPT: Variables for all `dotfiles`
-	// Default: None
-	"variables": [
-		{
-			"key": "RUSTC_PATH",
-			"value": "/usr/bin/rustc",
-		}
-		//, ...
-	],
-
-	// OPT: Target path of config dir; used when no specific deploy_location was given
-	// Default: `PUNKTF_TARGET`
-	"target": "/home/demo/.config",
-
-	// OPT: Hooks which are executed once before the deployment.
-	// Default: None
-	"pre_hooks": ["echo \"Foo\""],
-
-	// OPT: Hooks which are executed once after the deployment.
-	// Default: None
-	"post_hooks": ["echo \"Bar\""],
-
-	// `dotfiles` to be deployed
-	"dotfiles": [
-		{
-			// Relative path in `dotfiles/`
-			"path": "init.vim.win",
-
-			// OPT: Alternative deploy target (PATH: used instead of `root` + `file`, ALIAS: `root` + (alias instead of `file`))
-			// Default: None
-			"target": {
-				"Alias": "init.vim",
-				// OR "Path": "/home/demo/test/init.vim",
-			},
-
-			// OPT: Custom variables for the specific file (same as above)
-			// Default: None
-			"variables": [
-				...
-			],
-
-			// OPT: Merge operation/kind (like: Ask, Keep, Overwrite)
-			// Default: Overwrite
-			"merge": "Overwrite",
-
-			// OPT: Wether this file is a template or not (skips template actions (replace, ..) if not)
-			// Default: true
-			"template": false,
-
-			// OPT: Higher priority `dotfile` is allowed to overwrite lower priority one
-			// Default: None
-			"priority": 2,
-		}
-		//, ...
-	]
-}
-```
-=======
 The punktf source folder, is the folder containing the dotfiles and punktf profiles. We recommend setting the `PUNKTF_SOURCE` environment variable, so that the dotfiles can be compiled using `punktf deploy <profile>`.
->>>>>>> ff618207
 
 punktf searches for the source folder in the following order:
 
