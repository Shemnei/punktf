--- conflicted
+++ resolved
@@ -9,13 +9,10 @@
 keywords = ["dotfiles", "cli", "dotfile", "dotfiles-manager", "templating"]
 
 [workspace.dependencies]
-<<<<<<< HEAD
 # Shared
-=======
 clap = { version = "4.0.26", features = ["derive", "env"] }
 color-eyre = { version = "0.6.2", default-features = false }
 env_logger = { version = "0.9.3", default-features = false, features = ["termcolor", "atty"] }
->>>>>>> 004c3803
 log = "0.4.17"
 serde = { version = "1.0.147", features = ["derive"] }
 pretty_assertions = "1.3.0"
