--- conflicted
+++ resolved
@@ -1,11 +1,7 @@
 [workspace]
 members = ["crates/*"]
 exclude = ["guide/linkchecker"]
-<<<<<<< HEAD
-resolver =  "2"
-=======
 resolver = "2"
->>>>>>> 9dec5d79
 
 [workspace.package]
 authors = ["Michael Lohr <michael@lohr.dev>", "Shemnei"]
