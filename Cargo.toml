cargo-features = ["strip"]

[package]
name = "punktf"
version = "1.0.0-alpha.1"
authors = ["Michael Lohr <michael@lohr.dev>", "Shemnei"]
edition = "2018"
description = "A cross-platform multi-target dotfiles manager"
documentation = "https://github.com/Shemnei/punktf"
homepage = "https://github.com/Shemnei/punktf"
repository = "https://github.com/Shemnei/punktf"
license= "MIT"
keywords = ["dotfiles", "cli", "dotfile", "dotfiles-manager"]
categories = ["command-line-utilities", "config"]

[[bin]]
path = "src/main.rs"
name = "punktf"

[dependencies]
chrono = { version = "0.4.19", features = ["serde"] }
clap = "3.0.0-beta.2"
color-eyre = "0.5.11"
env_logger = "0.9.0"
log = "0.4.14"
serde = { version = "1.0.126", features = ["derive"] }
serde_json = "1.0.64"
serde_yaml = "0.8.17"
thiserror = "1.0.26"
unicode-width = "0.1.8"

[profile.dev]
opt-level = 0

[profile.release]
lto = "thin"
opt-level = 3
<<<<<<< HEAD

[dev-dependencies]
pretty_assertions = "0.7.2"
=======
# Strip symbols for the release build to decrease binary size
strip = true
# Reduces parallel code generation units to increase optimizations
codegen-units = 1
>>>>>>> 0008f46b
<|MERGE_RESOLUTION|>--- conflicted
+++ resolved
@@ -29,19 +29,16 @@
 thiserror = "1.0.26"
 unicode-width = "0.1.8"
 
+[dev-dependencies]
+pretty_assertions = "0.7.2"
+
 [profile.dev]
 opt-level = 0
 
 [profile.release]
 lto = "thin"
 opt-level = 3
-<<<<<<< HEAD
-
-[dev-dependencies]
-pretty_assertions = "0.7.2"
-=======
 # Strip symbols for the release build to decrease binary size
 strip = true
 # Reduces parallel code generation units to increase optimizations
-codegen-units = 1
->>>>>>> 0008f46b
+codegen-units = 1