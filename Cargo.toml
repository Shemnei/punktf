[package]
name = "punktf"
version = "0.1.0"
authors = ["Michael Lohr <michael@lohr.dev>", "Shemnei"]
edition = "2018"
description = "A cross-platform multi-target dotfiles manager"
documentation = "https://github.com/Shemnei/punktf"
homepage = "https://github.com/Shemnei/punktf"
repository = "https://github.com/Shemnei/punktf"
license= "MIT"
keywords = ["dotfiles", "cli", "dotfile", "dotfiles-manager"]
categories = ["command-line-utilities", "config"]

[[bin]]
path = "src/main.rs"
name = "punktf"

[dependencies]
chrono = { version = "0.4.19", features = ["serde"] }
clap = "3.0.0-beta.2"
env_logger = "0.9.0"
log = "0.4.14"
serde = { version = "1.0.126", features = ["derive"] }
serde_json = "1.0.64"
<<<<<<< HEAD
thiserror = "1.0.26"
=======
serde_yaml = "0.8.17"
>>>>>>> ba8c5457

[profile.dev]
opt-level = 0

[profile.release]
lto = "thin"
opt-level = 3<|MERGE_RESOLUTION|>--- conflicted
+++ resolved
@@ -22,11 +22,7 @@
 log = "0.4.14"
 serde = { version = "1.0.126", features = ["derive"] }
 serde_json = "1.0.64"
-<<<<<<< HEAD
-thiserror = "1.0.26"
-=======
 serde_yaml = "0.8.17"
->>>>>>> ba8c5457
 
 [profile.dev]
 opt-level = 0
