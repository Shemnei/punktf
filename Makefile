--- conflicted
+++ resolved
@@ -44,8 +44,4 @@
 
 # searches for things which need to be improved
 todos:
-<<<<<<< HEAD
-	rg "(TODO|print|unwrap\()" src/
-=======
-	rg "(TODO|print(!|ln!)|unwrap\()"
->>>>>>> cd40d146
+	rg "(TODO|print(!|ln!)|unwrap\()"